// Copyright (C) 2025 Marceline Cramer
// SPDX-License-Identifier: AGPL-3.0-or-later
//
// Saturn V is free software: you can redistribute it and/or modify it under
// the terms of the GNU Affero General Public License as published by the Free
// Software Foundation, either version 3 of the License, or (at your option) any
// later version.
//
// Saturn V is distributed in the hope that it will be useful, but WITHOUT ANY
// WARRANTY; without even the implied warranty of MERCHANTABILITY or FITNESS
// FOR A PARTICULAR PURPOSE. See the GNU Affero General Public License for
// more details.
//
// You should have received a copy of the GNU Affero General Public License
// along with Saturn V. If not, see <https://www.gnu.org/licenses/>.

//! Client library to the Saturn V server.

#![warn(missing_docs)]

use std::{fmt::Debug, future::Future, ops::Deref};

use futures_util::{Stream, StreamExt, TryStreamExt};
use reqwest::{Method, RequestBuilder, Url};
use reqwest_eventsource::{Event, RequestBuilderExt};
use saturn_v_protocol::*;
use serde::{Deserialize, Serialize};
use wasm_bindgen::prelude::*;

pub use ir::StructuredType;
use thiserror::Error;

/// A client to a Saturn V server.
#[derive(Clone, Debug)]
#[wasm_bindgen]
pub struct Client {
    server: Url,
    web: reqwest::Client,
}

#[wasm_bindgen]
impl Client {
    /// Creates a client to the Saturn V server at the given base URL.
    #[wasm_bindgen(constructor)]
    pub fn js_new(base: String) -> std::result::Result<Self, String> {
        Url::parse(&base)
            .map(Self::new)
            .map_err(|err| err.to_string())
    }

    /// Gets a list of all inputs currently on the server.
    #[wasm_bindgen(js_name = "getInputs")]
    pub async fn get_inputs(&self) -> Result<Vec<Input>> {
        Ok(self
            .get_json::<Vec<RelationInfo>>("inputs/list")
            .await?
            .into_iter()
            .map(|info| Input {
                client: self.clone(),
                info,
            })
            .collect())
    }

    /// Gets an input by name.
    #[wasm_bindgen(js_name = "getInput")]
    pub async fn get_input(&self, name: &str) -> Result<Input> {
        self.get_inputs()
            .await?
            .into_iter()
            .find(|input| input.name == name)
            .ok_or_else(|| ServerError::NoSuchInput(name.to_string()))
            .map_err(Into::into)
    }

    /// Gets a list of all outputs currently on the server.
    #[wasm_bindgen(js_name = "getOutputs")]
    pub async fn get_outputs(&self) -> Result<Vec<Output>> {
        Ok(self
            .get_json::<Vec<RelationInfo>>("outputs/list")
            .await?
            .into_iter()
            .map(|info| Output {
                client: self.clone(),
                info,
            })
            .collect())
    }

    /// Gets an output by name.
    #[wasm_bindgen(js_name = "getOutput")]
    pub async fn get_output(&self, name: &str) -> Result<Output> {
        self.get_outputs()
            .await?
            .into_iter()
            .find(|output| output.name == name)
            .ok_or_else(|| ServerError::NoSuchOutput(name.to_string()))
            .map_err(Into::into)
    }
}

impl Client {
    /// Creates a client to the Saturn V server at the given base URL.
    pub fn new(base: Url) -> Self {
        Self {
            server: base,
            web: reqwest::Client::new(),
        }
    }

    /// Gets the program currently loaded.
    pub async fn get_program(&self) -> Result<Program> {
        self.get_json("/program").await
    }

    /// Replaces the program currently loaded with a new program.
    pub async fn set_program(&self, program: &Program) -> Result<()> {
        self.post_json("/program", program).await
    }

    /// Builds a request to the server with specified method and path.
    ///
    /// Automatically adds client-wide headers such as authentication.
    pub(crate) fn begin_request(&self, method: Method, path: &str) -> RequestBuilder {
        let url = self.server.join(path).unwrap();
        self.web.request(method, url)
    }

    /// Makes a GET request and parses it to JSON.
    pub(crate) async fn get_json<T: for<'a> Deserialize<'a>>(&self, path: &str) -> Result<T> {
        let response: ServerResult<T> = self
            .begin_request(Method::GET, path)
            .send()
            .await?
            .json()
            .await?;

        Ok(response?)
    }

    /// POSTs a JSON payload.
    pub(crate) async fn post_json<T: Serialize>(&self, path: &str, json: &T) -> Result<()> {
        let response: ServerResult<()> = self
            .begin_request(Method::POST, path)
            .json(json)
            .send()
            .await?
            .json()
            .await?;

        Ok(response?)
    }
}

#[cfg(feature = "invalid-requests")]
impl Client {
    /// Creates an output by name, even if it doesn't necessarily exist.
    pub fn get_invalid_output(&self, name: &str, ty: StructuredType) -> Output {
        Output {
            client: self.clone(),
            info: RelationInfo {
                name: name.to_string(),
                id: name.to_string(),
                ty,
            },
        }
    }

    /// Creates an output by name, even if it doesn't necessarily exist.
    pub fn get_invalid_input(&self, id: &str, ty: StructuredType) -> Input {
        Input {
            client: self.clone(),
            info: RelationInfo {
                name: id.to_string(),
                id: id.to_string(),
                ty,
            },
        }
    }
}

/// A Saturn V server's input relation.
#[derive(Clone, Debug)]
#[wasm_bindgen]
pub struct Input {
    client: Client,
    info: RelationInfo,
}

impl Deref for Input {
    type Target = RelationInfo;

    fn deref(&self) -> &Self::Target {
        &self.info
    }
}

impl Input {
    /// Inserts a typed value into this relation.
    pub async fn insert<T: IntoValue>(&self, val: T) -> Result<()> {
        self.update(val, true).await
    }

    /// Removes a typed value from this relation.
    pub async fn remove<T: IntoValue>(&self, val: T) -> Result<()> {
        self.update(val, false).await
    }

    /// Updates a typed value in this relation. `true` adds, `false` removes.
    pub async fn update<T: IntoValue>(&self, val: T, state: bool) -> Result<()> {
        val.check_value(&self.ty)?;

        let value = val.into_value();
        let body = vec![TupleUpdate { state, value }];

        self.client
            .post_json(&format!("input/{}/update", self.id), &body)
            .await?;

        Ok(())
    }

    /// Updates an untyped value in this relation. `true` adds, `false` removes.
    pub async fn update_raw(&self, value: StructuredValue, state: bool) -> Result<()> {
        self.check_val(&value)?;

        let body = vec![TupleUpdate { state, value }];

        self.client
            .post_json(&format!("/input/{}/update", self.id), &body)
            .await?;

        Ok(())
    }
}

impl ImplQueryRelation for Input {
    const ENDPOINT: &'static str = "input";

    fn client(&self) -> &Client {
        &self.client
    }
}

#[wasm_bindgen]
impl Input {
    /// Inserts a value into this relation.
    #[wasm_bindgen(js_name = "insert")]
    pub async fn js_insert(&self, val: JsValue) -> Result<()> {
        self.js_update(val, true).await
    }

    /// Removes a value from this relation.
    #[wasm_bindgen(js_name = "remove")]
    pub async fn js_remove(&self, val: JsValue) -> Result<()> {
        self.js_update(val, false).await
    }

    /// Updates a value in this relation. `true` adds, `false` removes.
    #[wasm_bindgen(js_name = "update")]
    pub async fn js_update(&self, value: JsValue, state: bool) -> Result<()> {
        self.update(value, state).await
    }

    /// Gets the set of values currently in this input.
    #[wasm_bindgen(js_name = get_all)]
    pub async fn js_get_all(&self) -> Result<Vec<JsValue>> {
        self.get_all::<StructuredValue>()
            .await
            .map(|values| values.into_iter().map(|val| val.into()).collect())
    }

    /// Subscribes to live updates on values in this input.
    #[wasm_bindgen(js_name = subscribe)]
    pub async fn js_subscribe(&self) -> Result<wasm_streams::readable::sys::ReadableStream> {
        let stream = self
            .subscribe::<JsValue>()
            .await?
            .map_ok(JsValue::from)
            .map_err(JsValue::from);

        Ok(wasm_streams::ReadableStream::from_stream(stream).into_raw())
    }
}

/// A Saturn V server's output relation.
#[derive(Clone, Debug)]
#[wasm_bindgen]
pub struct Output {
    client: Client,
    info: RelationInfo,
}

impl Deref for Output {
    type Target = RelationInfo;

    fn deref(&self) -> &Self::Target {
        &self.info
    }
}

impl ImplQueryRelation for Output {
    const ENDPOINT: &'static str = "output";

    fn client(&self) -> &Client {
        &self.client
    }
}

#[wasm_bindgen]
impl Output {
    /// Gets the set of values currently in this output.
    #[wasm_bindgen(js_name = get_all)]
    pub async fn js_get_all(&self) -> Result<Vec<JsValue>> {
        self.get_all::<StructuredValue>()
            .await
            .map(|values| values.into_iter().map(|val| val.into()).collect())
    }

    /// Subscribes to live updates on values in this output.
    #[wasm_bindgen(js_name = subscribe)]
    pub async fn js_subscribe(&self) -> Result<wasm_streams::readable::sys::ReadableStream> {
        let stream = self
            .subscribe::<JsValue>()
            .await?
            .map_ok(JsValue::from)
            .map_err(JsValue::from);

        Ok(wasm_streams::ReadableStream::from_stream(stream).into_raw())
    }
}

/// A trait for relations whose contents can be directly queried.
pub trait QueryRelation {
    /// Get the set of values currently in this relation.
    fn get_all<T: FromValue + Send>(&self) -> impl Future<Output = Result<Vec<T>>>;

    /// Subscribes to live updates on values in this output.
    #[allow(async_fn_in_trait)]
    async fn subscribe<T: FromValue + 'static>(
        &self,
    ) -> Result<impl Stream<Item = Result<TupleUpdate<T>>> + 'static>;
}

/// A utility trait to implement [QueryRelation].
trait ImplQueryRelation: Deref<Target = RelationInfo> {
    /// The HTTP path of this relation's operations.
    const ENDPOINT: &'static str;

    /// Gets the client on this relation.
    fn client(&self) -> &Client;
}

impl<R: ImplQueryRelation> QueryRelation for R {
    /// Gets the set of values currently in this output.
    async fn get_all<T: FromValue + Send>(&self) -> Result<Vec<T>> {
        T::check_ty(&self.ty)?;

        Ok(self
<<<<<<< HEAD
            .get_all_raw()
=======
            .client()
            .get_json::<Vec<StructuredValue>>(&format!("{}/{}", R::ENDPOINT, self.id))
>>>>>>> 05a7fcc7
            .await?
            .into_iter()
            .map(|val| T::from_value(val))
            .collect())
    }

    /// Gets the unstructured set of values currently in this output.
    pub async fn get_all_raw(&self) -> Result<Vec<StructuredValue>> {
        self.client
            .get_json::<Vec<StructuredValue>>(&format!("/output/{}", self.id))
            .await
    }

    /// Subscribes to live updates on values in this output.
    async fn subscribe<T: FromValue + 'static>(
        &self,
    ) -> Result<impl Stream<Item = Result<TupleUpdate<T>>> + 'static> {
        T::check_ty(&self.ty)?;

        let path = format!("{}/{}/subscribe", R::ENDPOINT, self.id);

        // send request for subscription
        let mut src = self
            .client()
            .begin_request(Method::GET, &path)
            .eventsource()
            .map_err(|_| Error::CannotCloneRequest)?;

        // wait for ready event
        // avoids client-side race conditions
        match src.next().await {
            Some(Ok(Event::Open)) => {}
            _ => todo!(),
        }

        // transform incoming events into tuple updates
        Ok(src.filter_map(|ev| {
            std::future::ready(match ev {
                Ok(Event::Open) => None,
                Err(err) => Some(Err(Error::EventSource(Box::new(err)))),
                Ok(Event::Message(msg)) => Some(
                    match serde_json::from_reader::<_, ServerResult<TupleUpdate>>(
                        msg.data.as_bytes(),
                    ) {
                        Ok(Ok(update)) => Ok(update.map(T::from_value)),
                        Ok(Err(err)) => Err(Error::Server(err)),
                        Err(err) => Err(Error::Parse(err)),
                    },
                ),
            })
        }))
    }
}

/// A type alias for client results with only [Error] as the error.
pub type Result<T> = std::result::Result<T, Error>;

/// An error that has occurred through misuse of the API ([ServerError]) or through some
/// unexpected client-side error.
#[derive(Error, Debug)]
#[allow(missing_docs)]
pub enum Error {
    #[error(transparent)]
    Server(#[from] ServerError),
    #[error(transparent)]
    Request(#[from] reqwest::Error),
    #[error(transparent)]
    EventSource(#[from] Box<reqwest_eventsource::Error>),
    #[error(transparent)]
    Parse(#[from] serde_json::Error),
    #[error("cannot clone request")]
    CannotCloneRequest,
}

impl Error {
    /// Attempts to convert this error into a server error.
    pub fn into_server_error(self) -> Result<ServerError> {
        match self {
            Error::Server(err) => Ok(err),
            other => Err(other),
        }
    }
}

impl From<Error> for JsValue {
    fn from(err: Error) -> Self {
        match err {
            Error::Server(server) => JsValue::from(server),
            other => JsValue::from_str(&format!("{other:#?}")),
        }
    }
}<|MERGE_RESOLUTION|>--- conflicted
+++ resolved
@@ -219,19 +219,6 @@
 
         Ok(())
     }
-
-    /// Updates an untyped value in this relation. `true` adds, `false` removes.
-    pub async fn update_raw(&self, value: StructuredValue, state: bool) -> Result<()> {
-        self.check_val(&value)?;
-
-        let body = vec![TupleUpdate { state, value }];
-
-        self.client
-            .post_json(&format!("/input/{}/update", self.id), &body)
-            .await?;
-
-        Ok(())
-    }
 }
 
 impl ImplQueryRelation for Input {
@@ -357,23 +344,12 @@
         T::check_ty(&self.ty)?;
 
         Ok(self
-<<<<<<< HEAD
-            .get_all_raw()
-=======
             .client()
             .get_json::<Vec<StructuredValue>>(&format!("{}/{}", R::ENDPOINT, self.id))
->>>>>>> 05a7fcc7
             .await?
             .into_iter()
             .map(|val| T::from_value(val))
             .collect())
-    }
-
-    /// Gets the unstructured set of values currently in this output.
-    pub async fn get_all_raw(&self) -> Result<Vec<StructuredValue>> {
-        self.client
-            .get_json::<Vec<StructuredValue>>(&format!("/output/{}", self.id))
-            .await
     }
 
     /// Subscribes to live updates on values in this output.
