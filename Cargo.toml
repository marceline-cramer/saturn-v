--- conflicted
+++ resolved
@@ -18,12 +18,8 @@
 ariadne = { version = "0.5", features = ["auto-color"] }
 anyhow = "1"
 chumsky = "0.9"
-<<<<<<< HEAD
 console_error_panic_hook = "0.1"
-differential-dataflow = "0.16"
-=======
 differential-dataflow = "0.18"
->>>>>>> 7965dc4a
 flume = "0.11"
 futures-util = "0.3"
 indexmap = "2.8"
