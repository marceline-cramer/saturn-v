name: Release

on:
  push:
    tags:
      - 'v*'
  workflow_dispatch:

env:
  PACKAGE_NAME: "saturn-v"

jobs:
  build:
    name: Build and package
    runs-on: ${{ matrix.runner }}
    strategy:
      fail-fast: true
      matrix:
        include: &release-matrix
          - runner: ubuntu-latest
            target: x86_64-unknown-linux-gnu
            use_cross: true
            archive: linux-x86_64
            binary_suffix: ""
            package_tool: tar
            package_args: -czf
            package_extension: tar.gz
            source_suffix: ""
            content_type: application/gzip
            install: cargo install cross --locked
            build_tool: cross

          - runner: ubuntu-latest
            target: aarch64-unknown-linux-gnu
            use_cross: true
            archive: linux-aarch64
            binary_suffix: ""
            package_tool: tar
            package_args: -czf
            package_extension: tar.gz
            source_suffix: ""
            content_type: application/gzip
            install: cargo install cross --locked
            build_tool: cross

          - runner: ubuntu-latest
            target: x86_64-unknown-linux-musl
            use_cross: true
            archive: linux-x86_64-musl
            binary_suffix: ""
            package_tool: tar
            package_args: -czf
            package_extension: tar.gz
            source_suffix: ""
            content_type: application/gzip
            install: cargo install cross --locked
            build_tool: cross

          - runner: ubuntu-latest
            target: aarch64-unknown-linux-musl
            use_cross: true
            archive: linux-aarch64-musl
            binary_suffix: ""
            package_tool: tar
            package_args: -czf
            package_extension: tar.gz
            source_suffix: ""
            content_type: application/gzip
            install: cargo install cross --locked
            build_tool: cross

          - runner: macos-latest
            target: x86_64-apple-darwin
            use_cross: false
            archive: macos-x86_64
            binary_suffix: ""
            package_tool: tar
            package_args: -czf
            package_extension: tar.gz
            source_suffix: ""
            content_type: application/gzip
            install: ":"
            build_tool: cargo

          - runner: windows-latest
            target: x86_64-pc-windows-msvc
            use_cross: false
            archive: windows-x86_64
            binary_suffix: .exe
            package_tool: zip
            package_args: -j
            package_extension: zip
            source_suffix: .exe
            content_type: application/zip
            install: choco install zip -y
            build_tool: cargo

    steps:
      - name: Checkout
        uses: actions/checkout@v4

      - name: Setup Rust
        uses: actions-rs/toolchain@v1
        with:
          toolchain: stable
          profile: minimal

      - name: Set up Rust cache
        uses: Swatinem/rust-cache@v2

      - name: Add target
        shell: bash
        run: rustup target add ${{ matrix.target }}

      - name: Install extras
        shell: bash
        run: ${{ matrix.install }}

      - name: Build
        shell: bash
        run: |
          set -euo pipefail
          ${{ matrix.build_tool }} build --release --target ${{ matrix.target }} -p ${PACKAGE_NAME}

      - name: Package artifact
        id: package
        shell: bash
        run: |
          set -euo pipefail
          TAG="${GITHUB_REF_NAME}"
          OUT="${PACKAGE_NAME}-${TAG}-${{ matrix.archive }}"
          SRC="target/${{ matrix.target }}/release/${PACKAGE_NAME}${{ matrix.binary_suffix }}"
          mkdir -p artifacts
          cp "$SRC" "artifacts/${OUT}${{ matrix.binary_suffix }}"
          (
            cd artifacts
            ${{ matrix.package_tool }} ${{ matrix.package_args }} "${OUT}.${{ matrix.package_extension }}" "${OUT}${{ matrix.source_suffix }}"
          )
          echo "artifact=artifacts/${OUT}.${{ matrix.package_extension }}" >> "$GITHUB_OUTPUT"
          echo "artifact_name=${OUT}.${{ matrix.package_extension }}" >> "$GITHUB_OUTPUT"
          echo "artifact_type=${{ matrix.content_type }}" >> "$GITHUB_OUTPUT"

      - name: Upload packaged artifact
        uses: actions/upload-artifact@v4
        with:
          name: ${{ steps.package.outputs.artifact_name }}
          path: ${{ steps.package.outputs.artifact }}

<<<<<<< HEAD
  python:
    name: Build Python API
    runs-on: ${{ matrix.runner }}
    env:
      PYTHON_VENV: "venv"
    strategy:
      fail-fast: true
      matrix:
        include: *release-matrix
    steps:
      - name: Checkout
        uses: actions/checkout@v4

      - name: Set up Rust cache
        uses: Swatinem/rust-cache@v2

      - name: Install extras
        shell: bash
        run: ${{ matrix.install }}

      - name: Set up Python
        uses: actions/setup-python@v5
        with:
          python-version: 3.x
          cache: pip

      - name: Build wheels
        uses: PyO3/maturin-action@v1
        with:
          target: ${{ matrix.target }}
          args: --release --manifest-path crates/python/Cargo.toml --out dist

      - name: Upload Python artifact
        uses: actions/upload-artifact@v4
        with:
          name: $PACKAGE_NAME-${{ github.ref_name }}-${{ matrix.archive }}.whl
          path: dist

  vscode:
    name: Build VS Code extension
    runs-on: ubuntu-latest
    steps:
      - name: Checkout
        uses: actions/checkout@v4

      - name: Setup Node.js
        uses: actions/setup-node@v4
        with:
          node-version: "20"

      - name: Install dependencies
        working-directory: vscode-ext
        run: npm install

      - name: Compile extension
        working-directory: vscode-ext
        run: npm run compile
=======
  wasm:
    name: WebAssembly packages
    uses: ./.github/workflows/wasm.yml
    with:
      version: ${{ github.ref_name }}
>>>>>>> 05a7fcc7

  vscode:
    name: VSCode extension
    uses: ./.github/workflows/vscode.yml
    with:
      version: ${{ github.ref_name }}

  publish_release:
    name: Create draft release and upload assets
    needs:
      - build
      - vscode
<<<<<<< HEAD
      - python
=======
      - wasm
>>>>>>> 05a7fcc7
    runs-on: ubuntu-latest
    steps:
      - name: Checkout
        uses: actions/checkout@v4

      - name: Download all artifacts
        uses: actions/download-artifact@v5
        with:
          path: artifacts

      - name: Create draft release and upload assets
        id: ghrel
        uses: softprops/action-gh-release@v1
        with:
          files: artifacts/**
          tag_name: ${{ github.ref_name }}
          name: ${{ github.ref_name }}
          body: "Automated release from GitHub Actions"
          draft: true
        env:
          GITHUB_TOKEN: ${{ secrets.GITHUB_TOKEN }}
<|MERGE_RESOLUTION|>--- conflicted
+++ resolved
@@ -146,7 +146,6 @@
           name: ${{ steps.package.outputs.artifact_name }}
           path: ${{ steps.package.outputs.artifact }}
 
-<<<<<<< HEAD
   python:
     name: Build Python API
     runs-on: ${{ matrix.runner }}
@@ -185,32 +184,11 @@
           name: $PACKAGE_NAME-${{ github.ref_name }}-${{ matrix.archive }}.whl
           path: dist
 
-  vscode:
-    name: Build VS Code extension
-    runs-on: ubuntu-latest
-    steps:
-      - name: Checkout
-        uses: actions/checkout@v4
-
-      - name: Setup Node.js
-        uses: actions/setup-node@v4
-        with:
-          node-version: "20"
-
-      - name: Install dependencies
-        working-directory: vscode-ext
-        run: npm install
-
-      - name: Compile extension
-        working-directory: vscode-ext
-        run: npm run compile
-=======
   wasm:
     name: WebAssembly packages
     uses: ./.github/workflows/wasm.yml
     with:
       version: ${{ github.ref_name }}
->>>>>>> 05a7fcc7
 
   vscode:
     name: VSCode extension
@@ -223,11 +201,8 @@
     needs:
       - build
       - vscode
-<<<<<<< HEAD
       - python
-=======
       - wasm
->>>>>>> 05a7fcc7
     runs-on: ubuntu-latest
     steps:
       - name: Checkout
